# api_main.py
import os
import io
import pandas as pd
import numpy as np
import matplotlib.pyplot as plt
import base64
from flask import Flask, jsonify, request, send_file, render_template
import lightgbm as lgb

# Importaciones de Deep Learning (Asegúrate de que TensorFlow está instalado)
from tensorflow.keras.models import load_model 
from sklearn.preprocessing import MinMaxScaler 

# --- CONFIGURACIÓN GLOBAL Y ESTRUCTURA DEL MODELO ---
app = Flask(__name__)
MODELS = {}
SCALER = MinMaxScaler() 

# Constantes del modelo (Debe coincidir con tu entrenamiento LSTM/LGBM)
LOOK_BACK = 24 
NUM_FEATURES = 3 # (demanda_real, demanda_prevista, demanda_programada)

# --- FUNCIÓN DE UTILIDAD: CARGA DE OBJETOS ---
def load_models_at_startup():
    """Carga los modelos pesados y el objeto scaler una única vez al iniciar la API."""
    global MODELS
    
    # 1. Simulación o Carga del Scaler (CRUCIAL para LSTM)
    # NOTA: En producción, aquí cargarías el objeto SCALER guardado con joblib/pickle.
    temp_data = np.zeros((10, NUM_FEATURES)) 
    SCALER.fit(temp_data)
    print("INFO: Scaler cargado/simulado.")
    
    # 2. Carga del Modelo LSTM (Keras)
    try:
        MODELS['LSTM'] = load_model("modelo_lstm_multivariate.keras") 
        print("INFO: Modelo LSTM cargado.")
    except Exception as e:
        print(f"ERROR: No se pudo cargar el modelo LSTM. {e}")
        
    # 3. Carga del Modelo LightGBM
    try:
        MODELS['LGBM'] = lgb.Booster(model_file="modelo_demanda_lgbm.txt")
        print("INFO: Modelo LightGBM cargado.")
    except Exception as e:
        print(f"ERROR: No se pudo cargar el modelo LightGBM. {e}")


# --- FUNCIÓN DE PLOT Y PREDICCIÓN ---
def generate_prediction_plot_image(model_name: str):
    """Genera la predicción simulada, la gráfica y la devuelve como buffer de bytes."""
    if model_name not in MODELS:
        return None, f"Modelo '{model_name}' no cargado o no encontrado."

    # --- SIMULACIÓN DE RESULTADOS REALES Y PREDICCIÓN ---
    # *En la realidad, AQUÍ va la lógica de obtención de datos, escalado y predicción.*
    dates = pd.to_datetime(pd.date_range(start='2025-09-22', periods=100, freq='5T'))
    real_demand = 27000 + np.sin(np.arange(100) / 10) * 4000 + np.random.normal(0, 150, 100)
    
    model_type = "LSTM" if model_name == 'LSTM' else "LGBM"
    color = 'forestgreen' if model_type == 'LSTM' else 'darkorange'
    
    # Simulación de la predicción
    prediction = real_demand + np.random.normal(0, 250, 100) * (0.5 if model_type == 'LSTM' else 1.5) 

    # --- Generación de la Gráfica en Memoria ---
    img_data = io.BytesIO()
    plt.figure(figsize=(12, 6))
    plt.style.use('seaborn-v0_8-whitegrid')
    
    plt.plot(dates, real_demand, label='Demanda Real (MW)', linewidth=1.5, color='steelblue')
    plt.plot(dates, prediction, label=f'Predicción {model_name}', linewidth=2.5, alpha=0.8, color=color)
    
    plt.title(f'Resultados de Predicción | Modelo: {model_name}', fontsize=16)
    plt.xlabel("Tiempo"); plt.ylabel("Potencia (MW)"); plt.legend()
    plt.grid(True, linestyle='--', alpha=0.6); plt.tight_layout()
    
    plt.savefig(img_data, format='png')
    plt.close()
    img_data.seek(0)
    return img_data, None


<<<<<<< HEAD
# --- FUNCIÓN DE UTILIDAD: CARGA DE OBJETOS ---
def load_models_at_startup():
    
    global MODELS
    
    temp_data = np.zeros((10, NUM_FEATURES)) 
    SCALER.fit(temp_data)
    print("DEBUG: Scaler simulado cargado.")
    
    try:
        # 1. Carga del Modelo LSTM (Keras)
        MODELS['LSTM'] = load_model("modelo_lstm_multivariate.keras") 
        print("INFO: Modelo LSTM cargado.")
    except Exception as e:
        print(f"ERROR: No se pudo cargar el modelo LSTM. Asegúrese de que el archivo existe. {e}")
        
    try:
        # 2. Carga del Modelo LightGBM
        MODELS['LGBM'] = lgb.Booster(model_file="modelo_lgbm_multivariate.txt")
        print("INFO: Modelo LightGBM cargado.")
    except Exception as e:
        print(f"ERROR: No se pudo cargar el modelo LightGBM. Asegúrese de que el archivo existe. {e}")



=======
# --- ¡NUEVO! LLAMADA DE INICIALIZACIÓN ---
>>>>>>> 14678dc8
load_models_at_startup() 


# --- ENDPOINT PRINCIPAL (Página de Selección) ---
@app.route("/", methods=["GET"])
def home():
    """Sirve la página principal (Hero Section)."""
    return render_template("index.html")


# --- ENDPOINT DE PREDICCIÓN (Devuelve el HTML con la gráfica) ---
@app.route("/predict_and_plot/<model_name>", methods=["GET"])
def predict_plot(model_name):
    """
    Genera la gráfica de predicción y la renderiza dentro de un HTML 
    con el botón de cierre.
    """
    model_name = model_name.upper()
    
    img_data_buffer, error = generate_prediction_plot_image(model_name)
    
    if error:
        return jsonify({"status": "error", "message": error}), 500
        
    # Codificar la imagen a Base64 para incrustarla en el HTML
    img_bytes = img_data_buffer.read()
    img_base64 = base64.b64encode(img_bytes).decode('utf-8')
    
    # Renderizar la plantilla que muestra la imagen
    return render_template(
        "plot_view.html",
        model=model_name,
        img_data=img_base64
    )


# --- EJECUCIÓN ---
if __name__ == "__main__":
    app.run(debug=True)<|MERGE_RESOLUTION|>--- conflicted
+++ resolved
@@ -82,35 +82,7 @@
     return img_data, None
 
 
-<<<<<<< HEAD
-# --- FUNCIÓN DE UTILIDAD: CARGA DE OBJETOS ---
-def load_models_at_startup():
-    
-    global MODELS
-    
-    temp_data = np.zeros((10, NUM_FEATURES)) 
-    SCALER.fit(temp_data)
-    print("DEBUG: Scaler simulado cargado.")
-    
-    try:
-        # 1. Carga del Modelo LSTM (Keras)
-        MODELS['LSTM'] = load_model("modelo_lstm_multivariate.keras") 
-        print("INFO: Modelo LSTM cargado.")
-    except Exception as e:
-        print(f"ERROR: No se pudo cargar el modelo LSTM. Asegúrese de que el archivo existe. {e}")
-        
-    try:
-        # 2. Carga del Modelo LightGBM
-        MODELS['LGBM'] = lgb.Booster(model_file="modelo_lgbm_multivariate.txt")
-        print("INFO: Modelo LightGBM cargado.")
-    except Exception as e:
-        print(f"ERROR: No se pudo cargar el modelo LightGBM. Asegúrese de que el archivo existe. {e}")
-
-
-
-=======
 # --- ¡NUEVO! LLAMADA DE INICIALIZACIÓN ---
->>>>>>> 14678dc8
 load_models_at_startup() 
 
 
